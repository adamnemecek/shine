{
    "version": "2.0.0",
    "tasks": [
        {
            "type": "shell",
            "label": "build",
            "command": "cargo",
            "args": [
                "build",
            ],
            "presentation": {
                "echo": true,
                "reveal": "always",
                "focus": false,
                "panel": "new"
            },
            "problemMatcher": [
                "$rustc"
            ]
        },
        {
            "type": "shell",
            "label": "run",
            "command": "cargo",
            "args": [
                "run",
            ],
            "presentation": {
                "echo": true,
                "reveal": "always",
                "focus": false,
                "panel": "new"
            },
            "problemMatcher": [
                "$rustc"
            ]
        },
        {
            "type": "shell",
            "label": "run current test",
            "command": "cargo",
            "args": [
                "test",
                "-p",
                "shine-tri",
                "--test",
                "debug",
                "--",
                "--nocapture",
<<<<<<< HEAD
                //"--ignored"
                "t4_vertexchain"
=======
                "--ignored"
>>>>>>> c28f9e42
            ],
            "presentation": {
                "echo": true,
                "reveal": "always",
                "focus": false,
                "panel": "new"
            },
            "problemMatcher": [
                "$rustc"
            ]
        },
        {
            "type": "shell",
            "label": "clippy current",
            "command": "cargo",
            "args": [
                "clippy",
                "-p",
                "shine-tri",
            ],
            "presentation": {
                "echo": true,
                "reveal": "always",
                "focus": false,
                "panel": "new"
            },
            "problemMatcher": [
                "$rustc"
            ]
        },
    ]
}<|MERGE_RESOLUTION|>--- conflicted
+++ resolved
@@ -47,12 +47,8 @@
                 "debug",
                 "--",
                 "--nocapture",
-<<<<<<< HEAD
                 //"--ignored"
                 "t4_vertexchain"
-=======
-                "--ignored"
->>>>>>> c28f9e42
             ],
             "presentation": {
                 "echo": true,
