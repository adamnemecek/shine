--- conflicted
+++ resolved
@@ -79,23 +79,11 @@
     fn find_edge_by_vertex(&self, a: VertexIndex, b: VertexIndex) -> Option<FaceEdge> {
         let mut iter = EdgeCirculator::new(self, a);
         let start = iter.next_ccw();
-<<<<<<< HEAD
         let mut edge = start;
         loop {
             if self.vi(VertexClue::end_of(edge)) == b {
-=======
-        //println!("start: {:?}", start);
-        loop {
-            let edge = iter.next_ccw();
-            let end_vertex = self.vi(VertexClue::end_of(edge));
-            //println!("edge: {:?}", start);
-            //println!("end_vertex: {:?}", end_vertex);
-            if end_vertex == b {
->>>>>>> 6576ce2d
                 break Some(edge);
-            } else if edge == start {
-                break None;
-            }
+            } 
 
             edge = iter.next_ccw();
             if edge == start {
