[package]
name = "shine-graph"
<<<<<<< HEAD
version = "0.1.0"
=======
version = "0.2.0"
>>>>>>> ac8cacc3
authors = ["gzp <z.p.gaal.devel@gmail.com>"]
license = "MIT/Apache-2.0"
description = "SHINE. Graph and sparse matrix module for the shine engine."
repository = "https://github.com/zpgaal/shine"
keywords = ["graph", "matrix", "spares"]
edition = "2018"

[dependencies]
<<<<<<< HEAD
libc = "0.2.43"
log = "0.4.5"
lazy_static = "1.1.0"
num-traits = "0.2.6"
arrayvec = "0.4.7"

shine-store = {path = "../store", version = "0.2.0"}
shine-graph-macro = {path = "../graph-macro", version = "0.1.0"}

[dev-dependencies]
env_logger = "0.5.13"
rand = "0.5.5"
permutohedron = "0.2.4"
shine-testutils = {path = "../testutils", version = "0.1.0"}
=======
libc = "0.2"
log = "0.4"
lazy_static = "1.3"
num-traits = "0.2"
arrayvec = "0.4"

shine-stdext = {path = "../stdext"}
shine-graph-macro = {path = "../graph-macro"}

[dev-dependencies]
env_logger = "0.6"
rand = "0.6"
permutohedron = "0.2"
shine-testutils = {path = "../testutils"}
>>>>>>> ac8cacc3
<|MERGE_RESOLUTION|>--- conflicted
+++ resolved
@@ -1,10 +1,6 @@
 [package]
 name = "shine-graph"
-<<<<<<< HEAD
-version = "0.1.0"
-=======
 version = "0.2.0"
->>>>>>> ac8cacc3
 authors = ["gzp <z.p.gaal.devel@gmail.com>"]
 license = "MIT/Apache-2.0"
 description = "SHINE. Graph and sparse matrix module for the shine engine."
@@ -13,22 +9,6 @@
 edition = "2018"
 
 [dependencies]
-<<<<<<< HEAD
-libc = "0.2.43"
-log = "0.4.5"
-lazy_static = "1.1.0"
-num-traits = "0.2.6"
-arrayvec = "0.4.7"
-
-shine-store = {path = "../store", version = "0.2.0"}
-shine-graph-macro = {path = "../graph-macro", version = "0.1.0"}
-
-[dev-dependencies]
-env_logger = "0.5.13"
-rand = "0.5.5"
-permutohedron = "0.2.4"
-shine-testutils = {path = "../testutils", version = "0.1.0"}
-=======
 libc = "0.2"
 log = "0.4"
 lazy_static = "1.3"
@@ -42,5 +22,4 @@
 env_logger = "0.6"
 rand = "0.6"
 permutohedron = "0.2"
-shine-testutils = {path = "../testutils"}
->>>>>>> ac8cacc3
+shine-testutils = {path = "../testutils"}