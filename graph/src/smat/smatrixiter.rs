#![allow(unused_variables)]
#![allow(dead_code)]

//use std::ops;
//use std::mem;

use ops::VectorJoinStore;
use smat::{MatrixMask, SMatrix, Store};
/*
/// Non-mutable view of a column of a sparse matrix.
pub struct ColumnIter<'a, M, S>
where
    M: 'a + MatrixMask,
    S: 'a + Store,
{
    row: usize,
    pos_iterator: ops::Range<usize>,
    mask: &'a M,
    store: &'a S,
}

impl<'a, M, S> Iterator for ColumnIter<'a, M, S>
where
    M: 'a + MatrixMask,
    S: 'a + Store,
{
    type Item = ((usize, usize), &'a S::Item);

    fn next(&mut self) -> Option<Self::Item> {
        self.pos_iterator
            .next()
            .map(|col| ((self.row, self.mask.get_column(col)), self.store.get(col)))
    }
}
*/
/*
/// Mutable view of a column of a sparse matrix.
pub struct ColumnIterMut<'a, S>
where
    S: 'a + Store,
{
    major: usize,
    column_iterator: ops::Range<usize>,
    store: &'a mut S,
}

impl<'a, S> Iterator for ColumnIterMut<'a, S>
where
    S: 'a + Store,
{
    type Item = ((usize, usize), &'a mut S::Item);

    fn next(&mut self) -> Option<Self::Item> {
        self.column_iterator
            .next()
            .map(|pos| ((self.major, pos), unsafe { mem::transmute(self.store.get_mut(pos)) }))
    }
}*/
/*
/// Mutable view of a column of a sparse matrix.
pub struct ColumnIterEntry<'a, M, S>
where
    M: 'a + MatrixMask,
    S: 'a + Store,
{
    row: usize,
    column: usize,
    store: &'a mut SMatrix<M,S>,
}

impl<'a, M, S> Iterator for ColumnIterEntry<'a, M, S>
where
    M: 'a + MatrixMask,
    S: 'a + Store,
{
    type Item = ((usize, usize), Entry<'a, M, S);

    fn next(&mut self) -> Option<Self::Item> {
        let (r,c) = (self.row, self.column);
        self.column += 1;
        Some(((r,c), self.store.entry(r,c)))
    }
}*/

pub struct RowRead<'a, M, S>
where
    M: 'a + MatrixMask,
    S: 'a + Store,
{
    crate mask: &'a M,
    crate store: &'a S,
}

impl<'a, M, S> VectorJoinStore for RowRead<'a, M, S>
where
    M: 'a + MatrixMask,
    S: 'a + Store,
{
    type Item = (usize, usize); //ColumnIter<'a, M,S>;

<<<<<<< HEAD
    fn get_unchecked(&mut self, idx: usize) -> Self::Item {
        unimplemented!()
=======
    fn access(&mut self, idx: usize) -> Self::Item {
        self.mask.get_pos_range(idx).unwrap()
>>>>>>> 59aeb2af
    }
}

pub struct RowWrite<'a, M, S>
where
    M: 'a + MatrixMask,
    S: 'a + Store,
{
    crate mask: &'a M,
    crate store: &'a mut S,
}

impl<'a, M, S> VectorJoinStore for RowWrite<'a, M, S>
where
    M: 'a + MatrixMask,
    S: 'a + Store,
{
    type Item = (usize, usize); //ColumnIter<'a, M,S>;

<<<<<<< HEAD
    fn get_unchecked(&mut self, idx: usize) -> Self::Item {
        unimplemented!()
=======
    fn access(&mut self, idx: usize) -> Self::Item {
        self.mask.get_pos_range(idx).unwrap()
>>>>>>> 59aeb2af
    }
}

pub struct RowCreate<'a, M, S>
where
    M: 'a + MatrixMask,
    S: 'a + Store,
{
    crate store: &'a mut SMatrix<M, S>,
}

impl<'a, M, S> VectorJoinStore for RowCreate<'a, M, S>
where
    M: 'a + MatrixMask,
    S: 'a + Store,
{
    type Item = (usize, usize); //ColumnIter<'a, M,S>;

<<<<<<< HEAD
    fn get_unchecked(&mut self, idx: usize) -> Self::Item {
        unimplemented!()
=======
    fn access(&mut self, idx: usize) -> Self::Item {
        (0, usize::max_value())
>>>>>>> 59aeb2af
    }
}
/*



pub struct OuterIter<'a, M, S>
where
    M: 'a + MatrixMask,
    S: 'a + Store,
{
    major_iterator: BitIter<'a, VectorMask>,
    store: OuterRead<'a, M, S>,
}

impl<'a, M, S> Iterator for OuterIter<'a, M, S>
where
    M: 'a + MatrixMask,
    S: 'a + Store,
{
    type Item = (usize, InnerIter<'a, S>);

    fn next(&mut self) -> Option<Self::Item> {
        if let Some(major) = self.major_iterator.next() {
            self.mask.get_range(major).map(|(s, e)| {
                (
                    major,
                    InnerIter {
                        major,
                        minor_iterator: (s..e),
                        store: self.store,
                    },
                )
            })
        } else {
            None
        }
    }
}

pub struct OuterIterMut<'a, M, S>
where
    M: 'a + MatrixMask,
    S: 'a + Store,
{
    major_iterator: BitIter<'a, VectorMask>,
    mask: &'a M,
    store: &'a mut S,
}

impl<'a, M, S> Iterator for OuterIterMut<'a, M, S>
where
    M: 'a + MatrixMask,
    S: 'a + Store,
{
    type Item = (usize, InnerIterMut<'a, S>);

    fn next(&mut self) -> Option<Self::Item> {
        if let Some(major) = self.major_iterator.next() {
            self.mask.get_range(major).map(|(s, e)| {
                (major, unsafe {
                    mem::transmute(InnerIterMut {
                        major,
                        minor_iterator: (s..e),
                        store: self.store,
                    })
                })
            })
        } else {
            None
        }
    }
}
*/<|MERGE_RESOLUTION|>--- conflicted
+++ resolved
@@ -98,13 +98,8 @@
 {
     type Item = (usize, usize); //ColumnIter<'a, M,S>;
 
-<<<<<<< HEAD
     fn get_unchecked(&mut self, idx: usize) -> Self::Item {
-        unimplemented!()
-=======
-    fn access(&mut self, idx: usize) -> Self::Item {
         self.mask.get_pos_range(idx).unwrap()
->>>>>>> 59aeb2af
     }
 }
 
@@ -124,13 +119,8 @@
 {
     type Item = (usize, usize); //ColumnIter<'a, M,S>;
 
-<<<<<<< HEAD
     fn get_unchecked(&mut self, idx: usize) -> Self::Item {
-        unimplemented!()
-=======
-    fn access(&mut self, idx: usize) -> Self::Item {
         self.mask.get_pos_range(idx).unwrap()
->>>>>>> 59aeb2af
     }
 }
 
@@ -149,13 +139,8 @@
 {
     type Item = (usize, usize); //ColumnIter<'a, M,S>;
 
-<<<<<<< HEAD
     fn get_unchecked(&mut self, idx: usize) -> Self::Item {
-        unimplemented!()
-=======
-    fn access(&mut self, idx: usize) -> Self::Item {
         (0, usize::max_value())
->>>>>>> 59aeb2af
     }
 }
 /*
