--- conflicted
+++ resolved
@@ -1,16 +1,3 @@
-<<<<<<< HEAD
-[package]
-name = "shine"
-version = "0.2.0"
-authors = ["gzp <z.p.gaal.devel@gmail.com>"]
-license = "MIT/Apache-2.0"
-description = "SHINE. My sandbox engine to learn rust."
-repository = "https://github.com/gzp/shine"
-keywords = ["component system", "game"]
-edition = "2018"
-
-=======
->>>>>>> 1d63ca55
 [workspace]
 members = [ 
     "crates/shine-testutils", 
