--- conflicted
+++ resolved
@@ -1,10 +1,6 @@
 [package]
 name = "shine-ecs"
-<<<<<<< HEAD
-version = "0.1.0"
-=======
 version = "0.2.0"
->>>>>>> ac8cacc3
 authors = ["gzp <z.p.gaal.devel@gmail.com>"]
 license = "MIT/Apache-2.0"
 description = "SHINE. Entity component system for the shine engine."
@@ -13,18 +9,6 @@
 edition = "2018"
 
 [dependencies]
-<<<<<<< HEAD
-log = "0.4.5"
-shred = "0.7.0"
-itertools = "0.7.8"
-
-shine-graph = {path = "../graph", version = "0.1.0"}
-shine-store = {path = "../store", version = "0.2.0"}
-
-[dev-dependencies]
-env_logger = "0.5.13"
-shine-testutils = {path = "../testutils", version = "0.1.0"}
-=======
 log = "0.4"
 shred = { version = "0.8", features = ["nightly"]}
 itertools = "0.8"
@@ -36,4 +20,3 @@
 [dev-dependencies]
 env_logger = "0.6"
 shine-testutils = {path = "../testutils"}
->>>>>>> ac8cacc3
