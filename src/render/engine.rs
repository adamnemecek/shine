#![deny(missing_docs)]

use render::*;

/// Enum to store the error occurred during a window creation.
#[derive(Debug, Clone)]
pub enum EngineError {
    /// Engine could not be initialized error.
    /// The exact (OS) error message is also provided in the argument
     InitializeError(String),
}

/// Structure to store the engine abstraction.
pub struct Engine;

impl Engine {
    /// Initializes the engine.
    pub fn init() -> Result<(), EngineError> {
        EngineImpl::init()
    }

<<<<<<< HEAD
    /// Returns if engine was initialized.
    pub fn is_initialzed() -> bool {
        EngineImpl::is_initialzed()
=======
    pub fn handle_message(&mut self, timeout: Option<Duration>) -> bool {
        self.platform.handle_message(timeout)
>>>>>>> 54d31ae3
    }

    /// Shuts down the engine.
    pub fn shutdown() {
        EngineImpl::shutdown();
    }
}<|MERGE_RESOLUTION|>--- conflicted
+++ resolved
@@ -1,5 +1,6 @@
 #![deny(missing_docs)]
 
+use std::time::Duration;
 use render::*;
 
 /// Enum to store the error occurred during a window creation.
@@ -7,30 +8,41 @@
 pub enum EngineError {
     /// Engine could not be initialized error.
     /// The exact (OS) error message is also provided in the argument
-     InitializeError(String),
+    InitializeError(String),
 }
 
 /// Structure to store the engine abstraction.
-pub struct Engine;
+///
+/// The engine is responsible for the event loop and event dispatching.
+pub struct Engine {
+    /// Stores the platform dependent implementation.
+    pub platform: EngineImpl
+}
 
 impl Engine {
-    /// Initializes the engine.
-    pub fn init() -> Result<(), EngineError> {
-        EngineImpl::init()
+    /// Creates a new engine.
+    pub fn new() -> Result<Engine, EngineError> {
+        let platform = try!(EngineImpl::new());
+        Ok(Engine { platform: platform })
     }
 
-<<<<<<< HEAD
-    /// Returns if engine was initialized.
-    pub fn is_initialzed() -> bool {
-        EngineImpl::is_initialzed()
-=======
-    pub fn handle_message(&mut self, timeout: Option<Duration>) -> bool {
-        self.platform.handle_message(timeout)
->>>>>>> 54d31ae3
+    /// Initiates the shutdown process.
+    ///
+    /// Engine is not shut down immediately, as some OS messages requires multiple cycle
+    /// in the message loop. Engine has completed the shut down process once dispatch_event
+    /// returns false
+    pub fn quit(&mut self) {
+        self.platform.quit();
     }
 
-    /// Shuts down the engine.
-    pub fn shutdown() {
-        EngineImpl::shutdown();
+    /// Wait for an event to be available or for the specified timeout.
+    ///
+    /// Window events are delegated to the windows and shall be handled through the window.
+    /// todo: If no handle event is called in a message cycle for a window, the unprocessed messages
+    /// are discarded.
+    /// # Return
+    ///  Returns true if application is terminating, false otherwise
+    pub fn dispatch_event(&mut self, timeout: Option<Duration>) -> bool {
+        self.platform.dispatch_event(timeout)
     }
 }